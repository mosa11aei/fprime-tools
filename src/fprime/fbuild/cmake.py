--- conflicted
+++ resolved
@@ -28,11 +28,6 @@
 import fprime.fbuild
 import fprime.fbuild.settings
 
-<<<<<<< HEAD
-COMMENT_REGEX = re.compile("\s*#.*")
-SUBSTIT_REGEX = re.compile("\$\(([^)]*)\)")
-=======
->>>>>>> 31a9f0a0
 
 
 class CMakeBuildCache(object):
@@ -369,24 +364,6 @@
         # Return the dictionary composed from the match groups
         return dict(map(lambda match: (match.group(1), match.group(2)), valid_matches))
 
-<<<<<<< HEAD
-    def sub_environment_values(self, value):
-        """
-        Substitute all values of the form $(ABC) in the string.
-        :return: subbed out value
-        """
-        # Find all matches and iterate backwards substituting as we go
-        matches = list(SUBSTIT_REGEX.finditer(value))
-        matches.reverse()
-        for match in matches:
-            subkey = match.group(1)
-            subval = self.environment.get(subkey, os.environ.get(subkey, ""))
-            value = value[:match.start()] + subval + value[match.end():]
-        return value
-
-
-    def setup_environment_from_file(self, build_dir, environment_file=None):
-=======
     def get_toolchain_config(self):
         """Returns the default toolchain"""
         return (
@@ -395,37 +372,10 @@
         )
 
     def load_settings(self, settings_file, cmake_dir):
->>>>>>> 31a9f0a0
         """
         Loads the default settigns for this build Could include environment settings and a default toolchain.
         """
-        # Non-generate targets can read the settings file location directly from the build-cache
-        if settings_file is None:
-            settings_file = self.get_fprime_configuration(
-                fprime.fbuild.settings.IniSettings.SET_ENV, cmake_dir
-            )
-<<<<<<< HEAD
-        except CMakeException:
-            print(
-                "[WARNING] Could not read CMake cache. Will not use 'FPRIME_BUILD_ENVIRONMENT' for environment."
-            )
-        # Nothing to set
-        if environment_file is None:
-            return
-        elif not os.path.isfile(environment_file):
-            raise CMakeException(
-                "Environment file '{}' does not exist".format(environment_file)
-            )
-        print("[INFO] Reading environment from: {}".format(environment_file))
-        with open(environment_file, "r") as file_handle:
-            for line in file_handle.readlines():
-                # No need to quote, accounts for blanks
-                tokens = COMMENT_REGEX.sub("", line.strip()).split(None, 1) + [""]
-                if len(tokens) >= 2:
-                    self.environment[tokens[0]] = self.sub_environment_values(tokens[1])
-=======
         self.settings = fprime.fbuild.settings.IniSettings.load(settings_file)
->>>>>>> 31a9f0a0
 
     @staticmethod
     def _cmake_validate_source_dir(source_dir):
