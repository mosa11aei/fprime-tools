"""
fprime.fbuild.cmake:

File to contain basic wrappers for the CMake. This will enable basic CMake commands in order to detect the properties of
the build. This should not be imported in-person, but rather should be included by the build package. This can be the
receiver of these delegated functions.

@author mstarch
"""
import six
import io
import os
import re
import pty
import sys
import copy
import time
import shutil
import tempfile
import subprocess
import itertools
import functools
import collections
import selectors

# Get a cache directory for building CMakeList file, if need and remove at exit
import atexit
import fprime.fbuild

COMMENT_REGEX = re.compile(r"\s*#.*")
SUBSTIT_REGEX = re.compile(r"\$\(([^)]*)\)")


class CMakeBuildCache(object):
    """
    Builds CMake deployment for the purposes of inspecting that build. This exists because generating a build on every
    call take a long time. This cache will hold the results to prevent recalculation.
    """

    def __init__(self):
        """ Sets up the known project to None """
        self.project = None
        self.tempdir = None

    def get_cmake_temp_build(self, proj_dir, verbose=False):
        """ Gets a CMake build directory for the specified proj_dir """
        if (
            self.project is not None
            and proj_dir is not None
            and self.project != proj_dir
        ):
            raise CMakeException("Already tracking project {}".format(self.project))
        # No tempdir, prepare a build
        if self.tempdir is None:
            if proj_dir is None:
                raise ValueError(
                    "No build cache available, and no project_dir specified"
                )
            # Create a temp directory and register its deletion at the end of the program run
            self.tempdir = tempfile.mkdtemp()
            atexit.register(lambda: shutil.rmtree(self.tempdir, ignore_errors=True))
            # Turn that directory into a CMake build
            fprime.fbuild.builder().generate_build(
                proj_dir, self.tempdir, ignore_output=not verbose
            )
        self.project = proj_dir
        return self.tempdir


class CMakeHandler(object):
    """
    CMake handler interacts with an F prime CMake-based system. This will help us interact with CMake in refined ways.
    """

    CMAKE_DEFAULT_BUILD_NAME = "build-fprime-automatic-{}"
    CMAKE_LOCATION_FIELDS = [
        "FPRIME_PROJECT_ROOT",
        "FPRIME_LIBRARIES",
        "FPRIME_FRAMEWORK_PATH",
    ]

    def __init__(self):
        """
        Instantiate a basic CMake handler.
        """
        self.environment = {}
        self.build_cache = CMakeBuildCache()
        self.verbose = False
        try:
            self._run_cmake(["--help"], print_output=False)
        except Exception as exc:
            raise CMakeExecutionException(
                "CMake executable 'cmake' not found", str(exc), printed=False
            )

    def set_verbose(self, verbose):
        """ Sets verbosity """
        self.verbose = verbose

    def execute_known_target(
        self, target, build_dir, path, cmake_args=None, make_args=None, top_target=False
    ):
        """
        Executes a known target for a given build_dir. Path will default to a known path.
        :param build_dir: build_dir to use to run this.
        :param target: target to execute at the path, using above build_dir
        :param path: path to run target against. (default) current working directory
        :param cmake_args: cmake args input
        :param top_target: top-level target. Do not append path name
        :return: return code from CMake
        """
        cmake_args = {} if cmake_args is None else cmake_args
        make_args = {} if make_args is None else make_args
        fleshed_args = list(
            map(
                lambda key: ("{}={}" if key.startswith("--") else "-D{}={}").format(
                    key, cmake_args[key]
                ),
                cmake_args.keys(),
            )
        )
        fleshed_args += ["--"] + list(
            map(lambda key: "{}={}".format(key, make_args[key]), make_args.keys())
        )
        # Get module name from the relative path to include root
        include_root = self.get_include_info(path, build_dir)[1]
        module = (
            os.path.relpath(path, include_root).replace(".", "").replace(os.sep, "_")
        )
        cmake_target = (
            module
            if target == ""
            else (
                "{}_{}".format(module, target).lstrip("_") if not top_target else target
            )
        )
        run_args = ["--build", build_dir]
        environment = {}
        if self.verbose:
            environment["VERBOSE"] = "1"
        run_args.extend(["--target", cmake_target])
        try:
            return self._run_cmake(
                run_args + fleshed_args, write_override=True, environment=environment
            )
        except CMakeExecutionException as exc:
            no_target = functools.reduce(
                lambda cur, line: cur or "No rule to make target" in line,
                exc.get_errors(),
                False,
            )
            if not no_target:
                raise
            print(
                "[CMAKE] CMake failed to detect target, attempting CMake cache refresh and retry"
            )
            self._cmake_referesh_cache(build_dir)
            return self._run_cmake(
                run_args + fleshed_args, write_override=True, environment=environment
            )

    def find_hashed_file(self, build_dir, hash):
        """
        Find a file from a hash
        :param build_dir: build directory to search
        :param hash: hash number
        :return: filename
        """
        hashes_file = os.path.join(build_dir, "hashes.txt")
        if not os.path.exists(hashes_file):
            raise CMakeException(
                "Failed to find {}, was the build generated.".format(hashes_file)
            )
        with open(hashes_file, "r") as file_handle:
            lines = filter(
                lambda line: "{:x}".format(hash) in line, file_handle.readlines()
            )
        return list(lines)

    def find_nearest_standard_build(self, platform, path):
        """
        Recurse up the directory tree from the given path, looking for a directory that matches the standard name. This
        will return that path, or error if one cannot be found.
        :return: path of nearest standard build directory
        :throws CMakeInvalidBuildException, a build was found but not setup, CMakeOrphanException, no build was found
        """
        path = os.path.abspath(path)
        # Get current directory to be checked, by removing file if path is not already a directory
        current = path if os.path.isdir(path) else os.path.dirname(path)
        # Look for a potential build that is valid
        potential_build = os.path.join(
            current, CMakeHandler.CMAKE_DEFAULT_BUILD_NAME.format(platform)
        )
        if os.path.exists(potential_build):
            self._cmake_validate_build_dir(potential_build)
            return potential_build
        # Check for root, and throw error if it is already a root
        new_dir = os.path.dirname(current)
        if new_dir == path:
            raise CMakeException(
                "{} not in ancestor tree".format(
                    CMakeHandler.CMAKE_DEFAULT_BUILD_NAME.format(platform)
                )
            )
        return self.find_nearest_standard_build(platform, new_dir)

    def get_include_locations(self, cmake_dir):
        """
        Gets the locations that can be used as the root of an include tree. Common directories are placed in these
        include locations. These include standard builds, configs, etc.
        :param cmake_dir: directory of a CMake build, or directory containing a CMake project
        :return: [] # List of include locations. Order: project, lib, lib, ..., F prime core
        !!! Note: supplying a project dir as cmake_dir will setup a build-cache, and thus take much time. !!!
        """
        # Reading config fields. If the cmake_dir is a project dir, a build cache may be setup.
        # !! Note: using a project dir will cause file-system side effects, and incur a one-time cost to setup cache !!
        config_fields = self.get_fprime_configuration(
            CMakeHandler.CMAKE_LOCATION_FIELDS, cmake_dir
        )
        non_null = filter(lambda item: item is not None, config_fields)
        # Read cache fields for each possible directory the build_dir, and the new tempdir
        locations = itertools.chain(*map(lambda value: value.split(";"), non_null))
        mapped = map(os.path.abspath, locations)
        # Removes duplicates, by creating an ordered dictionary, and then asking for its keys
        return list(collections.OrderedDict.fromkeys(mapped).keys())

    def get_include_info(self, path, cmake_dir):
        """
        Calculates the include root of the given path. The include root is defined as the following based on the other
        two values supplied. First, the following two path values are established:
           - Location of the project's root. This is defined in the project_dir's CMakeList.txt, or in the CMake Cache.
           - Location of the project's F prime checkout. This is defined in the same places.
        From there, the include root of the supplied path is whichever of those two paths is your parent. In cases where
        both are parents, it will take the outer-most parent
        :param path: path to calculate looking for include-root
        :param cmake_dir: directory of a CMake build, or directory containing a CMake project
        :return: (relative include path, include root for the given path)
        !!! Note: supplying a project dir as cmake_dir will setup a build-cache, and thus take much time. !!!
        """
        path = (
            os.path.abspath(path) if path is not None else os.path.abspath(os.getcwd())
        )
        possible_parents = self.get_include_locations(cmake_dir)
        # Check there is some possible parent
        if not possible_parents:
            raise CMakeProjectException(
                cmake_dir,
                "Does not define any of the cache fields: {}".format(
                    ",".join(CMakeHandler.CMAKE_LOCATION_FIELDS)
                ),
            )
        # Common-prefix will fail in the case that two directories share a common prefix in their name
        # So force directory separator to force common prefix to only work on full directory names
        full_parents = map(lambda dir: os.path.abspath(dir) + os.sep, possible_parents)
        # Parents *are* the common prefix for their children
        parents = filter(
            lambda parent: os.path.commonprefix([parent, path]) == parent, full_parents
        )

        def parent_reducer(accum, item):
            """
            Reduces a list of parents, and the given path, to a single path who is the closes parent to the existing
            path while stilling being a parent.
            :param accum: latest best parent, or None if no valid parent found
            :param item: current parent being evaluated
            :return: next latest best parent
            """
            # None items cannot weigh-in
            if item is None:
                return accum
            # Calculate common path
            prefix = os.path.commonprefix([item, path])
            # Return the previous parent, if new prefix is not the directory itself, or the old one was closer
            return (
                accum
                if prefix != item or (accum is not None and len(accum) > len(item))
                else item
            )

        nearest_parent = functools.reduce(parent_reducer, parents, None)
        # Check that a parent is the true parent
        if nearest_parent is None:
            raise CMakeOrphanException(path)
        return os.path.relpath(path, nearest_parent), nearest_parent.rstrip(os.sep)

    def get_fprime_configuration(self, fields, cmake_dir=None):
        """
        Gets fprime configuration for the given field(s). This will return a list of fields for the set of input fields.
        The user may supply a string for a single value returned as list of one, or a list of fields for list of values.
        :param fields: name of field, or list of names of fields
        :param cmake_dir: a cmake directory (project or build) to used. default: None, use existing temp cached build.
        :return: list of values, or Nones
        """
        if isinstance(fields, six.string_types):
            fields = [fields]
        # Setup the build_dir if it can be detected. Without a cache or specified value, we can crash
        build_dir = self._build_directory_from_cmake_dir(cmake_dir)
        return self._read_values_from_cache(fields, build_dir=build_dir)

    def _build_directory_from_cmake_dir(self, cmake_dir):
        """
        If the supplied directory is a valid CMake build directory, then this will be returned. Otherwise, the file
        should be a valid CMake project directory containing a CMakeLists.txt with a project call. This will then
        generate a temporary directory to be used as a build.
        :return: working build directory
        """
        try:
            self._cmake_validate_build_dir(cmake_dir)
            return cmake_dir
        except (CMakeInvalidBuildException, TypeError):
            return self.build_cache.get_cmake_temp_build(cmake_dir, self.verbose)

    def generate_build(self, source_dir, build_dir, args=None, ignore_output=False):
        """
        Generate a build directory for purposes of the build.
        :param source_dir: source directory to generate from
        :param build_dir: build directory to generate to
        :param args: arguments to hand to CMake.
        :param ignore_output: do not print the output where the user can see it
        """
        if not os.path.exists(build_dir):
            os.makedirs(build_dir)
        # We will CD for build, so this path must become absolute
        source_dir = os.path.abspath(source_dir)
        args = {} if args is None else args
        fleshed_args = map(
            lambda key: ("{}={}" if key.startswith("--") else "-D{}={}").format(
                key, args[key]
            ),
            args.keys(),
        )
        self._cmake_validate_source_dir(source_dir)
        self._run_cmake(
            ["-S", source_dir] + list(fleshed_args),
            workdir=build_dir,
            print_output=not ignore_output,
            write_override=True,
        )

    def _read_values_from_cache(self, keys, build_dir):
        """
        Reads set values from cache into an output tuple.
        :param keys: keys to read in iterable
        :param build_dir: build directory containing cache file
        :return: a tuple of keys, None if not part of cache
        """
        cache = self._read_cache(build_dir)
        # Reads cache values suppressing KeyError, {}.get(x, default=None)
        miner = lambda x: cache.get(x, None)
        return tuple(map(miner, keys))

    def _read_cache(self, build_dir):
        """
        Reads the cache from the associated build_dir. This will return a dictionary of cache variable name to
        its value. This will not update internal state.
        :param build_dir: build directory to harvest for cache variables
        :return: {<cmake cache variable>: <cmake cache value>}
        """
        reg = re.compile("([^:]+):[^=]*=(.*)")
        # Check that the build_dir is properly setup
        self._cmake_validate_build_dir(build_dir)
        stdout, stderr = self._run_cmake(["-LA"], workdir=build_dir, print_output=False)
        # Scan for lines in stdout that have non-None matches for the above regular expression
        valid_matches = filter(lambda item: item is not None, map(reg.match, stdout))
        # Return the dictionary composed from the match groups
        return dict(map(lambda match: (match.group(1), match.group(2)), valid_matches))

    def sub_environment_values(self, value):
        """
        Substitute all values of the form $(ABC) in the string.
        :return: subbed out value
        """
        # Find all matches and iterate backwards substituting as we go
        matches = list(SUBSTIT_REGEX.finditer(value))
        matches.reverse()
        for match in matches:
            subkey = match.group(1)
            subval = self.environment.get(subkey, os.environ.get(subkey, ""))
            value = value[:match.start()] + subval + value[match.end():]
        return value


    def setup_environment_from_file(self, build_dir, environment_file=None):
        """
        Sets the environment to apply to CMake commands.  Will read from the supplied file.  If None is supplied, it
        will try and detect the the environment file from variables set in the cache.  If no file is supplied, nor any
        set in the cache, then it is ignored.
        """
        try:
            environment_file = (
                environment_file
                if environment_file is not None
                else self._read_values_from_cache(
                    ["FPRIME_BUILD_ENVIRONMENT"], build_dir
                )[0]
            )
        except CMakeException:
            print(
                "[WARNING] Could not read CMake cache. Will not use 'FPRIME_BUILD_ENVIRONMENT' for environment."
            )
        # Nothing to set
        if environment_file is None:
            return
        elif not os.path.isfile(environment_file):
            raise CMakeException(
                "Environment file '{}' does not exist".format(environment_file)
            )
        print("[INFO] Reading environment from: {}".format(environment_file))
        with open(environment_file, "r") as file_handle:
            for line in file_handle.readlines():
<<<<<<< HEAD
                # No need to quote, accounts for blanks
                tokens = COMMENT_REGEX.sub("", line.strip()).split(None, 1) + [""]
                if len(tokens) >= 2:
                    self.environment[tokens[0]] = self.sub_environment_values(tokens[1])
        for key, val in self.environment.items():
            print("****{ENV}", key, val)
=======
                tokens = COMMENT_REGEX.sub("", line.strip()).split(
                    None, 1
                )  # No need to quote
                if len(tokens) == 2:
                    self.environment[tokens[0]] = tokens[1]

>>>>>>> d3969bff
    @staticmethod
    def _cmake_validate_source_dir(source_dir):
        """
        Raises an exception if the source dir is not a valid CMake source directory. This means a CMakeLists.txt exists
        and defines within it a project call.
        :param source_dir: source directory to validate
        """
        cmake_file = os.path.join(source_dir, "CMakeLists.txt")
        if not os.path.isfile(cmake_file):
            raise CMakeProjectException(source_dir, "No CMakeLists.txt is defined")
        # Test the cmake_file for project(
        with open(cmake_file, "r") as file_handle:
            project_lines = list(
                filter(lambda line: "project(" in line, file_handle.readlines())
            )
            if not project_lines:
                raise CMakeProjectException(
                    source_dir, "No 'project()' calls in {}".format(cmake_file)
                )

    @staticmethod
    def _cmake_validate_build_dir(build_dir):
        """
        Raises an exception if the build dir is not a valid CMake build directory
        :param build_dir: build_dir to validate
        """
        cache_file = os.path.join(build_dir, "CMakeCache.txt")
        if not os.path.isfile(cache_file):
            raise CMakeInvalidBuildException(build_dir)

    def _cmake_referesh_cache(self, build_dir):
        """
        Runs the cmake  target required to refresh the cmake cache. This will allow for unknown targets to be searched
        for before the utility gives up and produces.
        :param build_dir: directory to build in
        """
        environment = {}
        run_args = ["--build", build_dir]
        if self.verbose:
            print("[CMAKE] Refreshing CMake build cache")
            environment["VERBOSE"] = "1"
        run_args.extend(["--target", "rebuild_cache"])
        self._run_cmake(run_args, write_override=True, environment=environment)

    def _run_cmake(
        self,
        arguments,
        workdir=None,
        print_output=True,
        write_override=False,
        environment={},
    ):
        """
        Will run the cmake system supplying the given arguments. Assumes that the CMake executable is somewhere on the
        path in order for this to run.
        :param arguments: arguments to supply to CMake.
        :param workdir: work directory to run in
        :param print: print to the screen. Default: True
        :param write_override: allows for non-read-only commands
        :param environment: environment to write into
        :return: (stdout, stderr)
        Note: !!! this function has potential File System side-effects !!!
        """
        cm_environ = copy.copy(os.environ)
        cm_environ.update(self.environment)
        cm_environ.update(environment)
        cargs = ["cmake"]
        if not write_override:
            cargs.append("-N")
        cargs.extend(arguments)
        if self.verbose:
            print("[CMAKE] '{}'".format(" ".join(cargs)))
            for key, val in cm_environ.items():
                print("[CMAKE]     {}={}".format(key, val))

        # In order to get proper console highlighting while still getting access to the output, we need to create a
        # pseudo-terminal. This will allow the proc to write to one side, and our select below to read from the other
        # side. Most importantly, pseudo-terminal usage will trick CMake into highlighting for us.
        pty_err_r, pty_err_w = pty.openpty()
        pty_out_r, pty_out_w = pty.openpty()
        proc = subprocess.Popen(
            cargs,
            stdout=pty_out_w,
            stderr=pty_err_w,
            cwd=workdir,
            env=cm_environ,
            close_fds=True,
        )
        # Close our side of the writing pipes. Subproc will also close when it it finished.
        os.close(pty_out_w)
        os.close(pty_err_w)
        ret, stdout, stderr = self._communicate(
            proc,
            io.open(pty_out_r, mode="rb"),
            io.open(pty_err_r, mode="rb"),
            print_output,
        )
        # Raising an exception when the return code is non-zero allows us to handle the exception internally if it is
        # needed. Thus we do not just exit.
        if ret != 0:
            raise CMakeExecutionException(
                "CMake erred with return code {}".format(proc.returncode),
                stderr,
                print_output,
            )
        return stdout, stderr

    @staticmethod
    def _communicate(proc, stdout, stderr, print_output=True):
        """
        Communicates with a process while assuring that output is captured and optionally printed. This will buffer
        lines for the standard out file handle when not none, and will always buffer standard error so that it can be
        provided when needed. This effectively replaces the .communicate method of the proc itself, while still
        preventing deadlocks.  The output is returned for each stream as a list of lines.
        :param proc: Popen process constructed with the above pairs to the submitted file handles
        :param stdout: standard output file handle. Paired with the FH provided to the Popen stdout argument
        :param stderr: standard error file handle. Paired with the FH provided to the Popen stderr argument
        :param print_output: print output to the screen. If False, output is masked. Default: True, print to screen.
        :return return code, stdout as list of lines, stderr as list of lines
        """
        stdouts = []
        stderrs = []
        # Selection will allow us to read from stdout and stderr whenever either is available. This will allow the
        # program to capture both, while still printing as soon as is possible. This will keep the user informed, not
        # merge streams, and capture output.
        #
        # Selection blocks on the read of "either" file descriptor, and then passes off the execution to the below code
        # with a key that represents which descriptor was the one available to read without blocking.
        selector = selectors.DefaultSelector()
        selector.register(stdout, selectors.EVENT_READ, data=(stdouts, sys.stdout))
        selector.register(stderr, selectors.EVENT_READ, data=(stderrs, sys.stderr))
        while not stdout.closed or not stderr.closed:
            # This line *BLOCKS* until on of the above registered handles is available to read. Then a set of events is
            # returned signaling that a given object is available for IO.
            events = selector.select()
            for key, _ in events:
                appendable, stream = key.data
                try:
                    line = key.fileobj.readline().decode().replace("\r\n", "\n")
                # Some systems (like running inside Docker) raise an io error instead of returning "" when the device
                # is ended. Not sure why this is, but the effect is the same, on IOError assume end-of-input
                except IOError as ioe:
                    line = ""
                appendable.append(line)
                # Streams are EOF when the line returned is empty. Once this occurs, we are responsible for closing the
                # stream and thus closing the select loop. Empty strings need not be printed.
                if line == "":
                    key.fileobj.close()
                    continue
                # Forwards output to screen.  Assuming a PTY is used, then coloring highlights should be automatically
                # included for output. Raw streams are used to avoid print quirks
                elif print_output:
                    stream.write(line)
                    stream.flush()
        # Spin waiting for the .poll() method to return a non-None result ensuring that the process has finished.
        while proc.poll() is None:
            time.sleep(0.0001)
        return proc.poll(), stdouts, stderrs


class CMakeException(Exception):
    """ Error occurred within this CMake package """

    pass


class CMakeInconsistencyException(CMakeException):
    """ Project CMakeLists.txt is inconsistent with build dir """

    def __init__(self, project_cmake, build_dir):
        """ Force an appropriate message """
        super(CMakeInconsistencyException, self).__init__(
            "{} is inconsistent with build {}. Regenerate the build".format(
                project_cmake, build_dir
            )
        )


class CMakeOrphanException(CMakeException):
    """ File is not managed by CMake project """

    def __init__(self, file_dir):
        """ Force an appropriate message """
        super(CMakeOrphanException, self).__init__(
            "{} is outside the F prime project".format(file_dir)
        )


class CMakeProjectException(CMakeException):
    """ Invalid project directory """

    def __init__(self, project_dir, error):
        """ Force an appropriate message """
        super(CMakeProjectException, self).__init__(
            "{} is an invalid F prime deployment. {}".format(project_dir, error)
        )


class CMakeInvalidBuildException(CMakeException):
    """ The supplied build directory was not setup as a CMake value """

    def __init__(self, build_dir):
        """ Force an appropriate message """
        super(CMakeInvalidBuildException, self).__init__(
            "{} is not a CMake build directory. Please setup using 'fprime-util generate'".format(
                build_dir
            )
        )


class CMakeExecutionException(CMakeException):
    """ Pass up a CMake Error as an Exception """

    def __init__(self, message, stderr, printed):
        """ The error data should be stored """
        super(CMakeExecutionException, self).__init__(message)
        self.stderr = stderr
        self.need = not printed

    def get_errors(self):
        """
        Returns the error stream data to the caller
        :return: stderr of CMake as supplied into this Exception
        """
        return self.stderr

    def need_print(self):
        """
        Returns if the errors need to be printed
        :return: need print
        """
        return self.need


class CMakeNoSuchTargetException(CMakeException):
    """ The target does not exist. """

    def __init__(self, build_dir, target):
        """  Better messaging for this exception """
        super(CMakeNoSuchTargetException, self).__init__(
            "{} does not support target {}".format(build_dir, target)
        )<|MERGE_RESOLUTION|>--- conflicted
+++ resolved
@@ -376,9 +376,8 @@
         for match in matches:
             subkey = match.group(1)
             subval = self.environment.get(subkey, os.environ.get(subkey, ""))
-            value = value[:match.start()] + subval + value[match.end():]
+            value = value[: match.start()] + subval + value[match.end() :]
         return value
-
 
     def setup_environment_from_file(self, build_dir, environment_file=None):
         """
@@ -408,21 +407,11 @@
         print("[INFO] Reading environment from: {}".format(environment_file))
         with open(environment_file, "r") as file_handle:
             for line in file_handle.readlines():
-<<<<<<< HEAD
                 # No need to quote, accounts for blanks
                 tokens = COMMENT_REGEX.sub("", line.strip()).split(None, 1) + [""]
                 if len(tokens) >= 2:
                     self.environment[tokens[0]] = self.sub_environment_values(tokens[1])
-        for key, val in self.environment.items():
-            print("****{ENV}", key, val)
-=======
-                tokens = COMMENT_REGEX.sub("", line.strip()).split(
-                    None, 1
-                )  # No need to quote
-                if len(tokens) == 2:
-                    self.environment[tokens[0]] = tokens[1]
-
->>>>>>> d3969bff
+
     @staticmethod
     def _cmake_validate_source_dir(source_dir):
         """
