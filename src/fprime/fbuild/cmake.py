--- conflicted
+++ resolved
@@ -27,10 +27,6 @@
 import fprime.fbuild
 import fprime.fbuild.settings
 
-<<<<<<< HEAD
-COMMENT_REGEX = re.compile(r"\s*#.*")
-=======
->>>>>>> 3e25b78b
 
 class CMakeBuildCache(object):
     """
@@ -398,14 +394,6 @@
         """
         Loads the default settigns for this build Could include environment settings and a default toolchain.
         """
-<<<<<<< HEAD
-        # Non-generate targets can read the settings file location directly from the build-cache
-        if settings_file is None:
-            settings_file = self.get_fprime_configuration(
-                fprime.fbuild.settings.IniSettings.SET_ENV, cmake_dir
-            )
-=======
->>>>>>> 3e25b78b
         self.settings = fprime.fbuild.settings.IniSettings.load(settings_file)
 
     @staticmethod
@@ -475,11 +463,7 @@
             environment = {}
 
         cm_environ = os.environ.copy()
-<<<<<<< HEAD
-        cm_environ.update(self.environment)
-=======
         cm_environ.update(self.settings.get("environment", {}))
->>>>>>> 3e25b78b
         cm_environ.update(environment)
         cargs = ["cmake"]
         if not write_override:
